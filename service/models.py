"""Service models and factories."""
import re
import logging
from copy import copy
from typing import Generator, List, Any


# Logging setup
logger = logging.getLogger(__name__)
logger.setLevel(logging.DEBUG)


# Model objects
class JSONManifest:
    """JSONManifest object.

    This objects as a container for a json document. JSONManifest instances,
    initialized with a python dictionary and a list of rules, will act as an
    iterator for the resulting combination of the two documents.

    The logic is simple: for every rule from the passed-in list of rules,
    if the `source` values matches the path for a value in the data, then
    the manifest will output the `target` along with the value.

    Parameters
    ----------
    data : dict{str:any}
        The data dictionary that the JSONManifest instance will wrap.
    rules : list[dict]
        A list of rules to apply to the ingested data.
        Rules must be a list of dictionaries, each with a `source` and `target`
        key to operate correctly.

    Attributes
    ----------
    data : dict{str:any}
        The ingested data.
    rules : list[dict]
        The ingested rules.
    items : dict{str:any}
        A dictionary where the keys are the target paths and the values are
        the values, after the transformation has occurred.

    """

    # Instance attributes
    @property
    def data(self) -> dict:
        """Return a copy of the internal read-only _data attributes."""
        return copy(self._data)

    @property
    def rules(self) -> list:
        """Return a copy of the internal read-only _rules attribute."""
        return copy(self._rules)

    @property
    def items(self) -> list:
        """Return a dictionary of the mapped data, per the given rules."""
        return dict(iter(self))

    def __init__(self, data: dict = None, rules: list = None):
        data = {} if data is None else data
        rules = [] if rules is None else rules
        self._data, self._rules = data, rules

        # Flatten source data for faster parsing
        self._fdata = dict(self.flatten(self._data))

    def __iter__(self):
        """Iterate on the rules and items, yielding only those which match."""
        for rule in self._rules:
            for path, value in self._fdata.items():
                if rule.get('source') == path:
                    yield rule.get('target'), value

    # Static methods
    @staticmethod
    def flatten(data: dict) -> Generator:
        """Flatten the given dictionary to a list of paths and values.

        Parameters
        ----------
        data : dict{str:any}
            The data dictionary which should be flattened.

        Returns
        -------
        Generator
            Returns a generator, which when iterated on, will yield key-value
            pairs where the values are the individual values from the ingested
            data and the keys are the valid JSONPaths to those values.

        """

        def iter_child(cdata: Any, keys: List[str] = None):
            keys = [] if keys is None else keys

            if isinstance(cdata, dict):
                for key, value in cdata.items():
                    yield from iter_child(value, keys + [key])

            elif isinstance(cdata, list):
                for idx, value in enumerate(cdata):
                    key = f'{keys[-1]}[{str(idx)}]'
                    yield from iter_child(value, keys[:-1] + [key])

            else:
                yield '.'.join(keys), cdata

        yield from iter_child(data, ['$'])


# Factory objects
class JSONFactory:
    """JSONFactory object.

    This class acts as a factory ontop of JSONManifest objects to
    reconstitute all mapped values back into a valid JSON document, which is
    called the "Projection" or the "Projected JSON".

    Parameters
    ----------
    manifest : JSONManifest
        The JSONManifest object, which is a container for the rules and data
        that should be combined to create the projected JSON.

    Attributes
    ----------
    RE_PAT : re.Pattern
        A regex pattern which parses JSONPaths for queries.
    RE_IDX : dict{str:str}
        A dictionary which represents the group names of `RE_PAT`.

    """

    # Class attributes
    _vals = r"(?:['\"]\s*[\w\.\s-]+\s*['\"]|\d+|true|false|null)"
    _query = fr"(?:@\.\w+\s*==\s*{_vals})"

    _stmt_index = r"(?P<index>\d+)"
    _stmt_query = fr"(?P<query>\?\({_query}(?:\s*&&\s*{_query})*\))"

    RE_PAT = re.compile(
        fr"\.(?P<key>\w+)(?:\[(?:{_stmt_index}|{_stmt_query})\])*"
    )  # Super nasty regex pattern, so split into smaller patterns
    RE_IDX = RE_PAT.groupindex

    # Class methods
    @classmethod
    def parse_path(cls, path):
        """Parse paths, indices, and queries from a valid JSONPath.

        Parameters
        ----------
        path : str
            The valid JSONPath to parse out keys, indicies, and queries from.

        Returns
        -------
        dict{str:str}
            Returns a dictionary where the keys and values are the group names
            and the result, if any otherwise None, found from the regex
            operation.

        """
        matches = []
        for match in cls.RE_PAT.findall(path):
            match = [_ if _ != '' else None for _ in match]
            matches.append(dict(zip(cls.RE_IDX, match)))
        return matches

    @classmethod
    def insert_value(cls, path, value, record=None):
        """Insert a value at a specfied path into the given record.

        Parameters
        ----------
        path : str
            The path to insert the value at.
        value : any
            The value to insert.
        record : dict{str:any}
            The record to insert the value into.

        Returns
        -------
        dict{str:any}
            Returns the updated record.

        """
        record = {} if record is None else record

        def _get_index(key):
            matches = re.search(r"\[(?P<index>\d+)\]", key)
            if matches:
                return (
                    key.replace(matches.group(), ''),
                    int(matches.group('index')),
                )
            return None, None

        def _iter(keys=None, reference=None):
            keys = [] if keys is None else keys
            reference = {} if reference is None else reference

            if not keys:
                return

            key = keys.pop(0)
            index = _get_index(key)

            if index:
                key, idx = index
                if not key in reference:
                    reference[key] = []

                rlen = len(reference[key])
                if rlen <= idx:
                    for _ in range(idx + 1 - rlen):
                        reference[key].append({})

                ref = reference[key][idx]
                reference[key][idx] = _iter(keys, ref) if keys else value

            else:
                ref = reference.get(key, {})
                reference[key] = _iter(keys, ref) if keys else value

            return reference

        path_keys = path.split('.')
        if path_keys[0] == '$':
            path_keys.pop(0)

        record = _iter(path_keys, record)
        return record

    @classmethod
    def insert_query(cls, path, value, record=None):
        """Insert a value at a specfied path into the given record.

        This method is very similar to insert_value except it assumes the
        path includes a query. This method will then perform very similarly
        to insert_value, except it will ensure that the query is met when
        the value is inserted.

        Parameters
        ----------
        path : str
            The path to insert the value at.
        value : any
            The value to insert.
        record : dict{str:any}
            The record to insert the value into.

        Returns
        -------
        dict{str:any}
            Returns the updated record.

        """
        record = {} if record is None else record

        def _iter(keys=None, reference=None):
            keys = [] if keys is None else keys
            reference = {} if reference is None else reference
            key, index, query = keys.pop(0).values()

            # convert index to integer, if exists
            if index is not None:
                index = int(index)

            # 4 possible cases:
            #    (a) query w/ index :     process query and update only that index from result
            #    (b) query w/o index: :   process query and update all values
            #    (c) just index :         grab just that index
            #    (d) only a key given :   treat like a dict key and update that value

            if query is not None:
                conditions = [
                    tuple(
                        t.strip()
                        .replace('@.', '')
                        .replace('\'', '')
                        .replace('"', '')
                        .strip()
                        for t in s.strip().split('==')
                    )
                    for s in query[2:-1].split('&&')
                ]

                if not key in reference:
                    reference[key] = []

                indices = []
                for i, ele in enumerate(reference[key]):
                    if all(ele.get(k) == v for k, v in conditions):
                        indices.append(i)

                if index is not None:
                    rlen = len(indices)
                    if rlen <= index:
                        for _ in range(index + 1 - rlen):
                            reference[key].append(dict(conditions))
                        indices.append(-1)
                        index = -1

                    ref = reference[key][indices[index]]
                    reference[key][indices[index]] = (
                        _iter(keys, ref) if keys else value
                    )
                else:
                    if not indices:
                        reference[key].append(dict(conditions))
                        indices.append(-1)

                    for idx in indices:
                        ref = reference[key][idx]
                        reference[key][idx] = (
                            _iter(list(keys), ref) if keys else value
                        )

            elif index is not None:
                if not key in reference:
                    reference[key] = []

                rlen = len(reference[key])
                if rlen <= index:
                    for _ in range(index + 1 - rlen):
                        reference[key].append(
                            {}
                        )  # Change to type of child element

                ref = reference[key][index]
                reference[key][index] = _iter(keys, ref) if keys else value

            else:
                ref = reference.get(key, {})
                reference[key] = _iter(keys, ref) if keys else value

            return reference

        path_keys = cls.parse_path(path)
        record = _iter(path_keys, record)

        return record

    # Instance attributes
    def __init__(self, manifest: JSONManifest):
        self._manifest = manifest

<<<<<<< HEAD

    #Added Code
=======
       #Added Code
>>>>>>> b618203c

    def _address_validator(self):
        """
        This method compares the borrower and co-borrowers residence addresses.
        It checks if the residence addresses are the same.
        The residence addresses are the same if the street, city, state, and zip are the same.
        """
        borrower = 0
        coborrower = 1
        is_same_street = self._manifest.items[f"$.reports[?(@.title == 'Residences Report')].residences[{borrower}].street"] \
        == self._manifest.items[f"$.reports[?(@.title == 'Residences Report')].residences[{coborrower}].street"]

        is_same_city = self._manifest.items[f"$.reports[?(@.title == 'Residences Report')].residences[{borrower}].city"] \
        == self._manifest.items[f"$.reports[?(@.title == 'Residences Report')].residences[{coborrower}].city"]

        is_same_state = self._manifest.items[f"$.reports[?(@.title == 'Residences Report')].residences[{borrower}].state"] \
        == self._manifest.items[f"$.reports[?(@.title == 'Residences Report')].residences[{coborrower}].state"]

        is_same_zip = self._manifest.items[f"$.reports[?(@.title == 'Residences Report')].residences[{borrower}].zip"] \
        == self._manifest.items[f"$.reports[?(@.title == 'Residences Report')].residences[{coborrower}].zip"]

        return is_same_street and is_same_city and is_same_state and is_same_zip


<<<<<<< HEAD



    def _remove_duplicate_residences(self):
        """
        Remove duplicate residences
=======
    def _remove_duplicate_residences(self):
        """
        Remove duplicate residences before generating residence reports
>>>>>>> b618203c
        if the borrower's residence is the same as the coborrowers residence
        Part of ticket [FTR] CC-01
        """
        if self._address_validator():
            self._manifest._fdata.pop("$.applications[0].coborrower.mailingAddress.addressStreetLine1")
            self._manifest._fdata.pop("$.applications[0].coborrower.mailingAddress.addressState")
            self._manifest._fdata.pop("$.applications[0].coborrower.mailingAddress.addressPostalCode")
            self._manifest._fdata.pop("$.applications[0].coborrower.mailingAddress.addressCity")

<<<<<<< HEAD
=======
    def _create_shared_address_flag(self):
        """
        This method creates a new flag called "shared_address" to determine if the borrower and coborrower share
        the same address. This method depends on the address_validator method from ticket [FTR] CC-01
        to determine if the borrower and coborrower live together.
        The borrower and coborrower live together if they both share the same address
        """
        if self._address_validator():
            self._manifest._fdata.__setitem__(f"$.reports[?(@.title == 'Borrowers Report')].shared_address", True)
        else:
            self._manifest._fdata.__setitem__(f"$.reports[?(@.title == 'Borrowers Report')].shared_address", False)

>>>>>>> b618203c


    # Instance methods
    def get_projection(self):
        """Generate the projection for the given manifest.

        Returns
        -------
        dict{str:any}
            Returns the generated projected json for the given manifest.

        """
        queries, record = [], {}
<<<<<<< HEAD
=======
        #call these methods before generatring report
        self._create_shared_address_flag()
>>>>>>> b618203c
        self._remove_duplicate_residences()
        for path, value in self._manifest:

            # Prioritize non-queries before queries
            if '?' in path:
                queries.append((path, value))
                continue

            self.insert_value(path, value, record)

        for path, value in queries:
            self.insert_query(path, value, record)

        return record<|MERGE_RESOLUTION|>--- conflicted
+++ resolved
@@ -350,12 +350,10 @@
     def __init__(self, manifest: JSONManifest):
         self._manifest = manifest
 
-<<<<<<< HEAD
+
 
     #Added Code
-=======
-       #Added Code
->>>>>>> b618203c
+
 
     def _address_validator(self):
         """
@@ -380,18 +378,13 @@
         return is_same_street and is_same_city and is_same_state and is_same_zip
 
 
-<<<<<<< HEAD
+
 
 
 
     def _remove_duplicate_residences(self):
         """
         Remove duplicate residences
-=======
-    def _remove_duplicate_residences(self):
-        """
-        Remove duplicate residences before generating residence reports
->>>>>>> b618203c
         if the borrower's residence is the same as the coborrowers residence
         Part of ticket [FTR] CC-01
         """
@@ -401,8 +394,8 @@
             self._manifest._fdata.pop("$.applications[0].coborrower.mailingAddress.addressPostalCode")
             self._manifest._fdata.pop("$.applications[0].coborrower.mailingAddress.addressCity")
 
-<<<<<<< HEAD
-=======
+
+
     def _create_shared_address_flag(self):
         """
         This method creates a new flag called "shared_address" to determine if the borrower and coborrower share
@@ -415,7 +408,7 @@
         else:
             self._manifest._fdata.__setitem__(f"$.reports[?(@.title == 'Borrowers Report')].shared_address", False)
 
->>>>>>> b618203c
+
 
 
     # Instance methods
@@ -429,11 +422,11 @@
 
         """
         queries, record = [], {}
-<<<<<<< HEAD
-=======
+
+
         #call these methods before generatring report
         self._create_shared_address_flag()
->>>>>>> b618203c
+
         self._remove_duplicate_residences()
         for path, value in self._manifest:
 
